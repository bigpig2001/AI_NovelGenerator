--- conflicted
+++ resolved
@@ -3,15 +3,8 @@
 import logging
 import traceback
 from typing import List
-<<<<<<< HEAD
 import requests
 from langchain_openai import AzureOpenAIEmbeddings, OpenAIEmbeddings
-=======
-
-import requests
-from langchain_openai import AzureOpenAIEmbeddings, OpenAIEmbeddings
-
->>>>>>> ec8ac17c
 
 def ensure_openai_base_url_has_v1(url: str) -> str:
     """
@@ -195,45 +188,6 @@
             return []
 
 class SiliconFlowEmbeddingAdapter(BaseEmbeddingAdapter):
-<<<<<<< HEAD
-     """
-     基于 SiliconFlow 的 embedding 适配器
-     """
-     def __init__(self, api_key: str, base_url: str, model_name: str):
-         # 自动为 base_url 添加 scheme（如果缺失）
-         if not base_url.startswith("http://") and not base_url.startswith("https://"):
-             base_url = "https://" + base_url
-         self.url = base_url if base_url else "https://api.siliconflow.cn/v1/embeddings"
- 
-         self.payload = {
-             "model": model_name,
-             "input": "Silicon flow embedding online: fast, affordable, and high-quality embedding services. come try it out!",
-             "encoding_format": "float"
-         }
-         self.headers = {
-             "Authorization": "Bearer {api_key}".format(api_key=api_key),
-             "Content-Type": "application/json"
-         }
- 
-     def embed_documents(self, texts: List[str]) -> List[List[float]]:
-         embeddings = []
-         for text in texts:
-             self.payload["input"] = text
-             response = requests.post(self.url, json=self.payload, headers=self.headers)
-             result = response.json()
-             # 从返回数据中提取第一个 embedding
-             emb = result.get("data", [{}])[0].get("embedding", [])
-             embeddings.append(emb)
-         return embeddings
- 
-     def embed_query(self, query: str) -> List[float]:
-         self.payload["input"] = query
-         # print('SiliconFlowEmbeddingAdapter发送',self.payload)
-         response = requests.post(self.url, json=self.payload, headers=self.headers)
-         result = response.json()
-         return result.get("data", [{}])[0].get("embedding", [])
-     
-=======
     """
     基于 SiliconFlow 的 embedding 适配器
     """
@@ -271,7 +225,6 @@
         result = response.json()
         return result.get("data", [{}])[0].get("embedding", [])
 
->>>>>>> ec8ac17c
 def create_embedding_adapter(
     interface_format: str,
     api_key: str,
@@ -293,10 +246,6 @@
     elif fmt == "gemini":
         return GeminiEmbeddingAdapter(api_key, model_name, base_url)
     elif fmt == "siliconflow":
-<<<<<<< HEAD
-         return SiliconFlowEmbeddingAdapter(api_key, base_url, model_name)    
-=======
         return SiliconFlowEmbeddingAdapter(api_key, base_url, model_name)
->>>>>>> ec8ac17c
     else:
         raise ValueError(f"Unknown embedding interface_format: {interface_format}")